/*
Copyright 2024.

Licensed under the Apache License, Version 2.0 (the "License");
you may not use this file except in compliance with the License.
You may obtain a copy of the License at

    http://www.apache.org/licenses/LICENSE-2.0

Unless required by applicable law or agreed to in writing, software
distributed under the License is distributed on an "AS IS" BASIS,
WITHOUT WARRANTIES OR CONDITIONS OF ANY KIND, either express or implied.
See the License for the specific language governing permissions and
limitations under the License.
*/

package controller

import (
	"context"
	"testing"

	. "github.com/onsi/ginkgo/v2"
	. "github.com/onsi/gomega"
	v1 "k8s.io/api/core/v1"
	metav1 "k8s.io/apimachinery/pkg/apis/meta/v1"
	"k8s.io/apimachinery/pkg/runtime"
	"k8s.io/apimachinery/pkg/types"
	ctrl "sigs.k8s.io/controller-runtime"
	"sigs.k8s.io/controller-runtime/pkg/client"
	"sigs.k8s.io/controller-runtime/pkg/client/fake"

	inferencev1alpha1 "github.com/openshift/instaslice-operator/api/v1alpha1"
)

func TestChangesAllocationDeletionndFinalizer(t *testing.T) {
	var _ = Describe("InstasliceReconciler processInstasliceAllocation", func() {
		var (
			ctx                 context.Context
			r                   *InstasliceReconciler
			fakeClient          client.Client
			instaslice          *inferencev1alpha1.Instaslice
			pod                 *v1.Pod
			podUUID             string
			req                 ctrl.Request
			instasliceNamespace string
		)

		BeforeEach(func() {
			ctx = context.TODO()

			scheme := runtime.NewScheme()
			Expect(inferencev1alpha1.AddToScheme(scheme)).To(Succeed())
			Expect(v1.AddToScheme(scheme)).To(Succeed())

			fakeClient = fake.NewClientBuilder().WithScheme(scheme).Build()

			r = &InstasliceReconciler{
				Client: fakeClient,
			}

			instasliceNamespace = "default"
			podUUID = "test-pod-uuid"

			instaslice = &inferencev1alpha1.Instaslice{
				Spec: inferencev1alpha1.InstasliceSpec{
					Allocations: map[string]inferencev1alpha1.AllocationDetails{
						podUUID: {
							PodUUID:          podUUID,
							PodName:          "test-pod",
							Allocationstatus: inferencev1alpha1.AllocationStatusCreating,
						},
					},
				},
			}
			instaslice.Name = "test-instaslice"
			instaslice.Namespace = instasliceNamespace
			pod = &v1.Pod{
				ObjectMeta: metav1.ObjectMeta{
					Name:      "test-pod",
					Namespace: instasliceNamespace,
					UID:       types.UID(podUUID),
					Finalizers: []string{
<<<<<<< HEAD
						finalizerOrGateName,
=======
						finalizerName,
>>>>>>> 5b649d76
					},
				},
			}

			Expect(fakeClient.Create(ctx, instaslice)).To(Succeed())
			Expect(fakeClient.Create(ctx, pod)).To(Succeed())

			req = ctrl.Request{
				NamespacedName: types.NamespacedName{
					Name:      "test-pod",
					Namespace: instasliceNamespace,
				},
			}
		})

		It("should delete instaslice allocation when allocation status is Deleted", func() {
			instaslice.Spec.Allocations[podUUID] = inferencev1alpha1.AllocationDetails{
				PodUUID:          podUUID,
				PodName:          "test-pod",
				Allocationstatus: inferencev1alpha1.AllocationStatusDeleted,
			}
			Expect(fakeClient.Update(ctx, instaslice)).To(Succeed())

<<<<<<< HEAD
			result, err := r.deleteInstasliceAllocation(ctx, instaslice.Name, instaslice.Spec.Allocations[podUUID])

			Expect(err).NotTo(HaveOccurred())
=======
			found, result, err := r.processInstasliceAllocation(ctx, instaslice.Name, podUUID, instaslice.Spec.Allocations[podUUID], req)

			Expect(err).NotTo(HaveOccurred())
			Expect(found).To(BeTrue())
>>>>>>> 5b649d76
			Expect(result).To(Equal(ctrl.Result{}))

			updatedInstaSlice := &inferencev1alpha1.Instaslice{}
			Expect(fakeClient.Get(ctx, types.NamespacedName{Name: instaslice.Name, Namespace: instasliceNamespace}, updatedInstaSlice)).To(Succeed())
			_, allocationExists := updatedInstaSlice.Spec.Allocations[podUUID]
			Expect(allocationExists).To(BeFalse())
		})

		It("should remove finalizer after allocation is deleted", func() {
			instaslice.Spec.Allocations[podUUID] = inferencev1alpha1.AllocationDetails{
				PodUUID:          podUUID,
				PodName:          "test-pod",
				Allocationstatus: inferencev1alpha1.AllocationStatusDeleted,
			}
			Expect(fakeClient.Update(ctx, instaslice)).To(Succeed())

<<<<<<< HEAD
			result, err := r.removeInstaSliceFinalizer(ctx, req)

			Expect(err).NotTo(HaveOccurred())
=======
			found, result, err := r.processInstasliceAllocation(ctx, instaslice.Name, podUUID, instaslice.Spec.Allocations[podUUID], req)

			Expect(err).NotTo(HaveOccurred())
			Expect(found).To(BeTrue())
>>>>>>> 5b649d76
			Expect(result).To(Equal(ctrl.Result{}))

			updatedPod := &v1.Pod{}
			Expect(fakeClient.Get(ctx, req.NamespacedName, updatedPod)).To(Succeed())
<<<<<<< HEAD
			Expect(updatedPod.Finalizers).NotTo(ContainElement(finalizerOrGateName))
		})

		It("should set allocation status to Deleting if status is not Deleted", func() {
			result, err := r.setInstasliceAllocationToDeleting(ctx, instaslice.Name, podUUID, instaslice.Spec.Allocations[podUUID], req)

			Expect(err).NotTo(HaveOccurred())
=======
			Expect(updatedPod.Finalizers).NotTo(ContainElement(finalizerName))
		})

		It("should set allocation status to Deleting if status is not Deleted", func() {
			found, result, err := r.processInstasliceAllocation(ctx, instaslice.Name, podUUID, instaslice.Spec.Allocations[podUUID], req)

			Expect(err).NotTo(HaveOccurred())
			Expect(found).To(BeTrue())
>>>>>>> 5b649d76

			updatedInstaSlice := &inferencev1alpha1.Instaslice{}
			Expect(fakeClient.Get(ctx, types.NamespacedName{Name: instaslice.Name, Namespace: instasliceNamespace}, updatedInstaSlice)).To(Succeed())

			Expect(updatedInstaSlice.Spec.Allocations[podUUID].Allocationstatus).To(Equal(inferencev1alpha1.AllocationStatusDeleting))

			Expect(result).To(Equal(ctrl.Result{}))
		})

		It("should requeue if there is an error updating the instaslice", func() {
			r.Client = fake.NewClientBuilder().WithScheme(runtime.NewScheme()).Build()

<<<<<<< HEAD
			result, err := r.setInstasliceAllocationToDeleting(ctx, instaslice.Name, podUUID, instaslice.Spec.Allocations[podUUID], req)

=======
			found, result, err := r.processInstasliceAllocation(ctx, instaslice.Name, podUUID, instaslice.Spec.Allocations[podUUID], req)

			Expect(found).To(BeTrue())
>>>>>>> 5b649d76
			Expect(err).To(HaveOccurred())
			Expect(result.Requeue).To(BeTrue())
		})
	})

}<|MERGE_RESOLUTION|>--- conflicted
+++ resolved
@@ -33,7 +33,7 @@
 	inferencev1alpha1 "github.com/openshift/instaslice-operator/api/v1alpha1"
 )
 
-func TestChangesAllocationDeletionndFinalizer(t *testing.T) {
+func TestChangesAllocationDeletionAndFinalizer(t *testing.T) {
 	var _ = Describe("InstasliceReconciler processInstasliceAllocation", func() {
 		var (
 			ctx                 context.Context
@@ -81,11 +81,7 @@
 					Namespace: instasliceNamespace,
 					UID:       types.UID(podUUID),
 					Finalizers: []string{
-<<<<<<< HEAD
-						finalizerOrGateName,
-=======
 						finalizerName,
->>>>>>> 5b649d76
 					},
 				},
 			}
@@ -109,16 +105,9 @@
 			}
 			Expect(fakeClient.Update(ctx, instaslice)).To(Succeed())
 
-<<<<<<< HEAD
 			result, err := r.deleteInstasliceAllocation(ctx, instaslice.Name, instaslice.Spec.Allocations[podUUID])
 
 			Expect(err).NotTo(HaveOccurred())
-=======
-			found, result, err := r.processInstasliceAllocation(ctx, instaslice.Name, podUUID, instaslice.Spec.Allocations[podUUID], req)
-
-			Expect(err).NotTo(HaveOccurred())
-			Expect(found).To(BeTrue())
->>>>>>> 5b649d76
 			Expect(result).To(Equal(ctrl.Result{}))
 
 			updatedInstaSlice := &inferencev1alpha1.Instaslice{}
@@ -135,38 +124,20 @@
 			}
 			Expect(fakeClient.Update(ctx, instaslice)).To(Succeed())
 
-<<<<<<< HEAD
 			result, err := r.removeInstaSliceFinalizer(ctx, req)
 
 			Expect(err).NotTo(HaveOccurred())
-=======
-			found, result, err := r.processInstasliceAllocation(ctx, instaslice.Name, podUUID, instaslice.Spec.Allocations[podUUID], req)
-
-			Expect(err).NotTo(HaveOccurred())
-			Expect(found).To(BeTrue())
->>>>>>> 5b649d76
 			Expect(result).To(Equal(ctrl.Result{}))
 
 			updatedPod := &v1.Pod{}
 			Expect(fakeClient.Get(ctx, req.NamespacedName, updatedPod)).To(Succeed())
-<<<<<<< HEAD
-			Expect(updatedPod.Finalizers).NotTo(ContainElement(finalizerOrGateName))
+			Expect(updatedPod.Finalizers).NotTo(ContainElement(finalizerName))
 		})
 
 		It("should set allocation status to Deleting if status is not Deleted", func() {
 			result, err := r.setInstasliceAllocationToDeleting(ctx, instaslice.Name, podUUID, instaslice.Spec.Allocations[podUUID], req)
 
 			Expect(err).NotTo(HaveOccurred())
-=======
-			Expect(updatedPod.Finalizers).NotTo(ContainElement(finalizerName))
-		})
-
-		It("should set allocation status to Deleting if status is not Deleted", func() {
-			found, result, err := r.processInstasliceAllocation(ctx, instaslice.Name, podUUID, instaslice.Spec.Allocations[podUUID], req)
-
-			Expect(err).NotTo(HaveOccurred())
-			Expect(found).To(BeTrue())
->>>>>>> 5b649d76
 
 			updatedInstaSlice := &inferencev1alpha1.Instaslice{}
 			Expect(fakeClient.Get(ctx, types.NamespacedName{Name: instaslice.Name, Namespace: instasliceNamespace}, updatedInstaSlice)).To(Succeed())
@@ -179,14 +150,8 @@
 		It("should requeue if there is an error updating the instaslice", func() {
 			r.Client = fake.NewClientBuilder().WithScheme(runtime.NewScheme()).Build()
 
-<<<<<<< HEAD
 			result, err := r.setInstasliceAllocationToDeleting(ctx, instaslice.Name, podUUID, instaslice.Spec.Allocations[podUUID], req)
 
-=======
-			found, result, err := r.processInstasliceAllocation(ctx, instaslice.Name, podUUID, instaslice.Spec.Allocations[podUUID], req)
-
-			Expect(found).To(BeTrue())
->>>>>>> 5b649d76
 			Expect(err).To(HaveOccurred())
 			Expect(result.Requeue).To(BeTrue())
 		})
