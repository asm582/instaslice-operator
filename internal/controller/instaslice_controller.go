--- conflicted
+++ resolved
@@ -79,7 +79,7 @@
 	if err != nil {
 		// Error fetching the Pod
 		if errors.IsNotFound(err) {
-			log.FromContext(ctx).Error(err, "unable to fetch pod might be deleted")
+			log.FromContext(ctx).Info("unable to fetch pod might be deleted")
 			// TODO figure out why are allocations present post pod deletes?
 			for _, instaslice := range instasliceList.Items {
 				for _, allocation := range instaslice.Spec.Allocations {
@@ -117,9 +117,8 @@
 	}
 
 	// failed pods are not deleted by InstaSlice, finalizer is removed so that user can
-<<<<<<< HEAD
 	// delete the pod.
-	if pod.Status.Phase == v1.PodFailed && controllerutil.ContainsFinalizer(pod, finalizerOrGateName) {
+	if pod.Status.Phase == v1.PodFailed && controllerutil.ContainsFinalizer(pod, finalizerName) {
 		allocationNotFound := true
 		for _, instaslice := range instasliceList.Items {
 			for _, allocation := range instaslice.Spec.Allocations {
@@ -149,42 +148,19 @@
 			}
 		}
 		// pod can be terminated without any allocation
-		if allocationNotFound && controllerutil.RemoveFinalizer(pod, finalizerOrGateName) {
-=======
-	// delete the pod and later InstaSlice will clean up the MIG slice.
-	if pod.Status.Phase == v1.PodFailed && controllerutil.ContainsFinalizer(pod, finalizerName) {
-		for _, instaslice := range instasliceList.Items {
-			for _, allocation := range instaslice.Spec.Allocations {
-				found, result, err := r.processInstasliceAllocation(ctx, instaslice.Name, string(pod.UID), allocation, req)
-				if err != nil {
-					return result, err
-				}
-				if found {
-					return ctrl.Result{}, nil
-				}
-
-			}
-		}
-		// pod can be terminated without any allocation
-		if controllerutil.RemoveFinalizer(pod, finalizerName) {
->>>>>>> 5b649d76
+		if allocationNotFound && controllerutil.RemoveFinalizer(pod, finalizerName) {
 			if err := r.Update(ctx, pod); err != nil {
 				log.FromContext(ctx).Error(err, "unable to update removal of finalizer, retrying")
 				// requeing immediately as the finalizer removal gets lost
 				return ctrl.Result{Requeue: true}, nil
 			}
-<<<<<<< HEAD
 			log.FromContext(ctx).Info("finalizer deleted for failed for ", "pod", pod.Name)
-=======
-			log.FromContext(ctx).Info("finalizer deleted")
->>>>>>> 5b649d76
 		}
 		return ctrl.Result{}, nil
 	}
 
 	// pod is completed move allocation to deleting state and return
-<<<<<<< HEAD
-	if pod.Status.Phase == v1.PodSucceeded && controllerutil.ContainsFinalizer(pod, finalizerOrGateName) {
+	if pod.Status.Phase == v1.PodSucceeded && controllerutil.ContainsFinalizer(pod, finalizerName) {
 		allocationNotFound := true
 		for _, instaslice := range instasliceList.Items {
 			for _, allocation := range instaslice.Spec.Allocations {
@@ -208,38 +184,18 @@
 						// requeue for the finalizer to be removed
 						return ctrl.Result{RequeueAfter: 2 * time.Second}, nil
 					}
-=======
-	if pod.Status.Phase == v1.PodSucceeded && controllerutil.ContainsFinalizer(pod, finalizerName) {
-		for _, instaslice := range instasliceList.Items {
-			for _, allocation := range instaslice.Spec.Allocations {
-				found, result, err := r.processInstasliceAllocation(ctx, instaslice.Name, string(pod.UID), allocation, req)
-				if err != nil {
-					return result, err
-				}
-				if found {
-					return ctrl.Result{}, nil
->>>>>>> 5b649d76
 				}
 
 			}
 		}
 
 		// pod can be terminated as allocation was deleted in previous reconcile loop
-<<<<<<< HEAD
-		if allocationNotFound && controllerutil.RemoveFinalizer(pod, finalizerOrGateName) {
-=======
-		if controllerutil.RemoveFinalizer(pod, finalizerName) {
->>>>>>> 5b649d76
+		if allocationNotFound && controllerutil.RemoveFinalizer(pod, finalizerName) {
 			if err := r.Update(ctx, pod); err != nil {
-				log.FromContext(ctx).Error(err, "unable to update removal of finalizer, retrying")
 				// requeing immediately as the finalizer removal gets lost
 				return ctrl.Result{Requeue: true}, nil
 			}
-<<<<<<< HEAD
 			log.FromContext(ctx).Info("finalizer deleted for succeeded ", "pod", pod.Name)
-=======
-			log.FromContext(ctx).Info("finalizer deleted")
->>>>>>> 5b649d76
 		}
 		return ctrl.Result{}, nil
 	}
@@ -259,7 +215,6 @@
 					}
 					err := r.Get(ctx, typeNamespacedName, &updateInstasliceObject)
 					if err != nil {
-						log.FromContext(ctx).Error(err, "error getting latest instaslice object")
 						return ctrl.Result{RequeueAfter: 1 * time.Second}, nil
 					}
 					updateInstasliceObject.Spec.Allocations[podUuid] = allocation
@@ -270,25 +225,16 @@
 					}
 				}
 				if podUuid == string(pod.UID) && allocation.Allocationstatus == inferencev1alpha1.AllocationStatusDeleted {
-<<<<<<< HEAD
 					result, err := r.removeInstasliceAllocation(ctx, instaslice.Name, string(pod.UID), allocation, req)
 					if err != nil {
 						return result, nil
 					}
-					if controllerutil.RemoveFinalizer(pod, finalizerOrGateName) {
-=======
 					if controllerutil.RemoveFinalizer(pod, finalizerName) {
->>>>>>> 5b649d76
 						if err := r.Update(ctx, pod); err != nil {
-							log.FromContext(ctx).Error(err, "unable to update removal of finalizer, retrying")
 							// requeing immediately as the finalizer removal gets lost
 							return ctrl.Result{Requeue: true}, nil
 						}
-<<<<<<< HEAD
 						log.FromContext(ctx).Info("finalizer deleted for allocation status deleted ", "pod", pod.Name)
-=======
-						log.FromContext(ctx).Info("finalizer deleted")
->>>>>>> 5b649d76
 					}
 				}
 			}
@@ -323,7 +269,6 @@
 							}
 							err := r.Get(ctx, typeNamespacedName, &updateInstasliceObject)
 							if err != nil {
-								log.FromContext(ctx).Error(err, "error getting latest instaslice object")
 								return ctrl.Result{Requeue: true}, nil
 							}
 							updateInstasliceObject.Spec.Allocations[podUuid] = allocation
@@ -384,7 +329,6 @@
 					}
 					errRetrievingInstaSlice := r.Get(ctx, typeNamespacedName, &updateInstasliceObject)
 					if errRetrievingInstaSlice != nil {
-						log.FromContext(ctx).Error(err, "error getting latest instaslice object")
 						// In some cases the pod gets ungated but the InstaSlice object does not have the
 						// correct allocation status. It could be because we were unable to get the latest InstaSlice object
 						// hence we retry if we fail to get the latest object
@@ -397,14 +341,18 @@
 					}
 					updateInstasliceObject.Spec.Allocations[podUuid] = allocations
 					if err := r.Update(ctx, &updateInstasliceObject); err != nil {
-						log.FromContext(ctx).Error(err, "Error updating instaslice allocations")
 						return ctrl.Result{Requeue: true}, nil
 					}
 					if gpuOperatorPodOk {
+						// Add nodeSelector to the pod
+						if pod.Spec.NodeSelector == nil {
+							pod.Spec.NodeSelector = make(map[string]string)
+						}
+						pod.Spec.NodeSelector[NodeLabel] = allocations.Nodename
+
 						pod := r.unGatePod(pod)
 						errForUngating := r.Update(ctx, pod)
 						if errForUngating != nil {
-							log.FromContext(ctx).Error(errForUngating, "failed to ungate pod")
 							return ctrl.Result{Requeue: true}, nil
 						}
 					} else {
@@ -419,11 +367,9 @@
 						pod := r.unGatePod(pod)
 						errForUngating := r.Update(ctx, pod)
 						if errForUngating != nil {
-							log.FromContext(ctx).Error(errForUngating, "failed to ungate pod")
 							return ctrl.Result{Requeue: true}, nil
 						}
 					} else {
-						log.FromContext(ctx).Info("extended allocatable resource not found in status ungated")
 						return ctrl.Result{RequeueAfter: 2 * time.Second}, nil
 					}
 				}
@@ -453,7 +399,6 @@
 					}
 					err := r.Get(ctx, typeNamespacedName, &updateInstasliceObject)
 					if err != nil {
-						log.FromContext(ctx).Error(err, "error getting latest instaslice object")
 						return ctrl.Result{Requeue: true}, nil
 					}
 					log.FromContext(ctx).Info("allocation obtained for ", "pod", allocDetails.PodName)
@@ -462,7 +407,6 @@
 					}
 					updateInstasliceObject.Spec.Allocations[string(pod.UID)] = *allocDetails
 					if err := r.Update(ctx, &updateInstasliceObject); err != nil {
-						log.FromContext(ctx).Error(err, "Error updating instaslice allocations")
 						return ctrl.Result{Requeue: true}, nil
 					}
 					//allocation was successful
@@ -495,7 +439,7 @@
 			if len(match) > 1 {
 				profileName = match[1]
 			} else {
-				log.Log.Info("No match found")
+				fmt.Printf("No match found")
 			}
 		}
 	}
@@ -602,14 +546,9 @@
 	if errUpdatingAllocation != nil {
 		log.FromContext(ctx).Error(errUpdatingAllocation, "Error updating InstaSlice object for ", "pod", allocation.PodName)
 		// deleted allocations are re-used by the controller, we can be slow to delete these
-<<<<<<< HEAD
 		return ctrl.Result{Requeue: true}, errUpdatingAllocation
 	}
 	log.FromContext(ctx).Info("Done deleting allocation for ", "pod", allocation.PodName)
-=======
-		return ctrl.Result{RequeueAfter: 5 * time.Second}, errUpdatingAllocation
-	}
->>>>>>> 5b649d76
 	return ctrl.Result{}, nil
 }
 
@@ -618,25 +557,15 @@
 	errGettingPod := r.Get(ctx, req.NamespacedName, latestPod)
 	if errGettingPod != nil {
 		log.FromContext(ctx).Error(errGettingPod, "error getting latest copy of pod")
-<<<<<<< HEAD
 		return ctrl.Result{Requeue: true}, errGettingPod
 	}
-	errRemovingFinalizer := controllerutil.RemoveFinalizer(latestPod, finalizerOrGateName)
-=======
-		return ctrl.Result{RequeueAfter: 1 * time.Second}, errGettingPod
-	}
 	errRemovingFinalizer := controllerutil.RemoveFinalizer(latestPod, finalizerName)
->>>>>>> 5b649d76
 	if !errRemovingFinalizer {
 		log.FromContext(ctx).Info("finalizer not deleted for ", "pod", latestPod.Name)
 	}
 	if err := r.Update(ctx, latestPod); err != nil {
 		log.FromContext(ctx).Info("unable to update removal of finalizer, retrying")
-<<<<<<< HEAD
 		return ctrl.Result{Requeue: true}, err
-=======
-		return ctrl.Result{RequeueAfter: 1 * time.Second}, err
->>>>>>> 5b649d76
 	}
 	return ctrl.Result{}, nil
 }
@@ -677,7 +606,6 @@
 	return &inferencev1alpha1.AllocationDetails{}
 }
 
-<<<<<<< HEAD
 func (r *InstasliceReconciler) removeInstasliceAllocation(ctx context.Context, instasliceName string, podUUID string, allocation inferencev1alpha1.AllocationDetails, req ctrl.Request) (ctrl.Result, error) {
 	if allocation.Allocationstatus == inferencev1alpha1.AllocationStatusDeleted {
 		deleteResult, errDeletingAllocation := r.deleteInstasliceAllocation(ctx, instasliceName, allocation)
@@ -746,44 +674,4 @@
 
 	log.FromContext(ctx).Info("No pod matching the pattern was found", "pattern", pattern, "namespace", namespace)
 	return false, nil
-=======
-func (r *InstasliceReconciler) processInstasliceAllocation(ctx context.Context, instasliceName string, podUUID string, allocation inferencev1alpha1.AllocationDetails, req ctrl.Request) (bool, ctrl.Result, error) {
-	if allocation.PodUUID == podUUID {
-		if allocation.Allocationstatus == inferencev1alpha1.AllocationStatusDeleted {
-			deleteResult, errDeletingAllocation := r.deleteInstasliceAllocation(ctx, instasliceName, allocation)
-			if errDeletingAllocation != nil {
-				return true, deleteResult, errDeletingAllocation
-			}
-
-			removeResult, errRemovingFinalizer := r.removeInstaSliceFinalizer(ctx, req)
-			if errRemovingFinalizer != nil {
-				return true, removeResult, errRemovingFinalizer
-			}
-		} else {
-			allocation.Allocationstatus = inferencev1alpha1.AllocationStatusDeleting
-
-			var updateInstasliceObject inferencev1alpha1.Instaslice
-			typeNamespacedName := types.NamespacedName{
-				Name:      instasliceName,
-				Namespace: instaSliceOperatorNamespace, // TODO: modify if needed
-			}
-			errRetrievingInstaSlice := r.Get(ctx, typeNamespacedName, &updateInstasliceObject)
-			if errRetrievingInstaSlice != nil {
-				log.FromContext(ctx).Error(errRetrievingInstaSlice, "error getting latest instaslice object")
-				return true, ctrl.Result{Requeue: true}, errRetrievingInstaSlice
-			}
-
-			updateInstasliceObject.Spec.Allocations[podUUID] = allocation
-			errUpdatingInstaslice := r.Update(ctx, &updateInstasliceObject)
-			if errUpdatingInstaslice != nil {
-				log.FromContext(ctx).Info("unable to set instaslice to state ", "state", allocation.Allocationstatus, "pod", allocation.PodName)
-				return true, ctrl.Result{RequeueAfter: 1 * time.Second}, errUpdatingInstaslice
-			}
-		}
-		return true, ctrl.Result{}, nil
-	}
-
-	// If the allocation wasn't found for this podUUID
-	return false, ctrl.Result{}, nil
->>>>>>> 5b649d76
 }