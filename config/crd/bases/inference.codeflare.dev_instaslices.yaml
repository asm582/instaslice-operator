---
apiVersion: apiextensions.k8s.io/v1
kind: CustomResourceDefinition
metadata:
  annotations:
    controller-gen.kubebuilder.io/version: v0.14.0
  name: instaslices.inference.codeflare.dev
spec:
  group: inference.codeflare.dev
  names:
    kind: Instaslice
    listKind: InstasliceList
    plural: instaslices
    singular: instaslice
  scope: Namespaced
  versions:
  - name: v1alpha1
    schema:
      openAPIV3Schema:
        description: Instaslice is the Schema for the instaslices API
        properties:
          apiVersion:
            description: |-
              APIVersion defines the versioned schema of this representation of an object.
              Servers should convert recognized schemas to the latest internal value, and
              may reject unrecognized values.
              More info: https://git.k8s.io/community/contributors/devel/sig-architecture/api-conventions.md#resources
            type: string
          kind:
            description: |-
              Kind is a string value representing the REST resource this object represents.
              Servers may infer this from the endpoint the client submits requests to.
              Cannot be updated.
              In CamelCase.
              More info: https://git.k8s.io/community/contributors/devel/sig-architecture/api-conventions.md#types-kinds
            type: string
          metadata:
            type: object
          spec:
            description: InstasliceSpec defines the desired state of Instaslice
            properties:
              MigGPUUUID:
                additionalProperties:
                  type: string
                type: object
              allocations:
                additionalProperties:
                  description: Define the struct for allocation details
                  properties:
                    allocationStatus:
                      type: string
<<<<<<< HEAD
=======
                    ciProfileid:
                      type: integer
                    ciengprofileid:
                      type: integer
                    cpu:
                      format: int64
                      type: integer
                    giprofileid:
                      type: integer
>>>>>>> 6a136cf1
                    gpuUUID:
                      type: string
                    memory:
                      format: int64
                      type: integer
                    namespace:
                      type: string
                    nodename:
                      type: string
                    podName:
                      type: string
                    podUUID:
                      type: string
                    profile:
                      type: string
                    resourceIdentifier:
                      type: string
                    size:
                      format: int32
                      type: integer
                    start:
                      format: int32
                      type: integer
                  required:
                  - allocationStatus
<<<<<<< HEAD
=======
                  - ciProfileid
                  - ciengprofileid
                  - cpu
                  - giprofileid
>>>>>>> 6a136cf1
                  - gpuUUID
                  - memory
                  - namespace
                  - nodename
                  - podName
                  - podUUID
                  - profile
                  - resourceIdentifier
                  - size
                  - start
                  type: object
                description: GPUID, Profile, start, podUUID
                type: object
              cpuonnodeatboot:
                format: int64
                type: integer
              memoryonnodeatboot:
                format: int64
                type: integer
              migplacement:
                items:
                  properties:
                    ciProfileid:
                      type: integer
                    ciengprofileid:
                      type: integer
                    giprofileid:
                      type: integer
                    placements:
                      items:
                        properties:
                          size:
                            type: integer
                          start:
                            type: integer
                        required:
                        - size
                        - start
                        type: object
                      type: array
                    profile:
                      type: string
                  required:
                  - ciProfileid
                  - ciengprofileid
                  - giprofileid
                  type: object
                type: array
              prepared:
                additionalProperties:
                  description: Define the struct for allocation details
                  properties:
                    ciinfo:
                      format: int32
                      type: integer
                    giinfo:
                      format: int32
                      type: integer
                    parent:
                      type: string
                    podUUID:
                      description: Do we need POD UID here?
                      type: string
                    profile:
                      type: string
                    size:
                      format: int32
                      type: integer
                    start:
                      format: int32
                      type: integer
                  required:
                  - ciinfo
                  - giinfo
                  - parent
                  - podUUID
                  - profile
                  - size
                  - start
                  type: object
                description: 'Prepared :  GPUID, Profile, start'
                type: object
            type: object
          status:
            description: InstasliceStatus defines the observed state of Instaslice
            properties:
              processed:
                type: string
            type: object
        type: object
    served: true
    storage: true
    subresources:
      status: {}<|MERGE_RESOLUTION|>--- conflicted
+++ resolved
@@ -49,18 +49,9 @@
                   properties:
                     allocationStatus:
                       type: string
-<<<<<<< HEAD
-=======
-                    ciProfileid:
-                      type: integer
-                    ciengprofileid:
-                      type: integer
                     cpu:
                       format: int64
                       type: integer
-                    giprofileid:
-                      type: integer
->>>>>>> 6a136cf1
                     gpuUUID:
                       type: string
                     memory:
@@ -86,13 +77,7 @@
                       type: integer
                   required:
                   - allocationStatus
-<<<<<<< HEAD
-=======
-                  - ciProfileid
-                  - ciengprofileid
                   - cpu
-                  - giprofileid
->>>>>>> 6a136cf1
                   - gpuUUID
                   - memory
                   - namespace
@@ -104,7 +89,6 @@
                   - size
                   - start
                   type: object
-                description: GPUID, Profile, start, podUUID
                 type: object
               cpuonnodeatboot:
                 format: int64
@@ -173,7 +157,6 @@
                   - size
                   - start
                   type: object
-                description: 'Prepared :  GPUID, Profile, start'
                 type: object
             type: object
           status:
