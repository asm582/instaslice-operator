--- conflicted
+++ resolved
@@ -183,22 +183,12 @@
 
 3. Verify that the InstaSlice pods are successfully running:
 
-<<<<<<< HEAD
-## Deploy the cert manager
-
-```sh
-kubectl apply -f https://github.com/cert-manager/cert-manager/releases/download/v1.14.3/cert-manager.yaml
-```
-
-### Running the controller
-=======
 ```console
 # kubectl get pod -n instaslicev2-system
 NAME                                               READY   STATUS    RESTARTS   AGE
 instaslicev2-controller-daemonset-5lbqg            1/1     Running   0          101s
 instaslicev2-controller-manager-57b549784c-wkqq2   2/2     Running   0          101s
 ```
->>>>>>> 6a136cf1
 
 **Note**: If you encounter RBAC errors, you may need to grant yourself cluster-admin privileges or be logged in as admin.
 
